--- conflicted
+++ resolved
@@ -14,12 +14,8 @@
   JugBase
   ROOT::Core ROOT::RIO ROOT::Tree
   EDM4HEP::edm4hep
-<<<<<<< HEAD
-  EICD::eicd
+  EDM4EIC::edm4eic
   IRT
-=======
-  EDM4EIC::edm4eic
->>>>>>> 06529bb4
 )
 
 target_include_directories(JugPIDPlugins PUBLIC
