--- conflicted
+++ resolved
@@ -12,14 +12,9 @@
   ## Other versions to be included in the container. In general these should be "master"
   ## to keep the container functionally identical to jug_xl:nightly
   JUGGLER_NPDET_VERSION: "master"
-<<<<<<< HEAD
-  JUGGLER_EICD_VERSION: "master"
-  JUGGLER_EICD_REPOSITORYURL: "https://github.com/eic/eicd.git"
-  JUGGLER_IRT_VERSION: "main"
-=======
   JUGGLER_EDM4EIC_VERSION: "master"
   JUGGLER_EDM4EIC_REPOSITORYURL: "https://github.com/eic/EDM4eic.git"
->>>>>>> 06529bb4
+  JUGGLER_IRT_VERSION: "main"
 
   ## We have:
   ##   - Juggler triggers eic_container on a master pipeline
@@ -152,14 +147,9 @@
                    --build-arg INTERNAL_TAG=${EIC_DEV_TAG}
                    --build-arg JUGGLER_VERSION=${CI_COMMIT_REF_NAME}
                    --build-arg NPDET_VERSION=${JUGGLER_NPDET_VERSION}
-<<<<<<< HEAD
-                   --build-arg EICD_REPOSITORYURL=${JUGGLER_EICD_REPOSITORYURL}
-                   --build-arg EICD_VERSION=${JUGGLER_EICD_VERSION}
-                   --build-arg IRT_VERSION=${JUGGLER_IRT_VERSION}
-=======
                    --build-arg EDM4EIC_REPOSITORYURL=${JUGGLER_EDM4EIC_REPOSITORYURL}
                    --build-arg EDM4EIC_VERSION=${JUGGLER_EDM4EIC_VERSION}
->>>>>>> 06529bb4
+                   --build-arg IRT_VERSION=${JUGGLER_IRT_VERSION}
                    --build-arg DETECTOR_VERSION=${JUGGLER_DETECTOR_VERSION}
                    --build-arg IP6_VERSION=${JUGGLER_IP6_VERSION}
                    --build-arg JUG_VERSION=juggler-${INTERNAL_TAG}-$(date +%Y-%m-%d_%H-%M-%S)-$(git rev-parse HEAD)
