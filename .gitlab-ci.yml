--- conflicted
+++ resolved
@@ -13,11 +13,8 @@
   ## to keep the container functionally identical to jug_xl:nightly
   JUGGLER_NPDET_VERSION: "master"
   JUGGLER_EICD_VERSION: "master"
-<<<<<<< HEAD
+  JUGGLER_EICD_REPOSITORYURL: "https://github.com/eic/eicd.git"
   JUGGLER_IRT_VERSION: "main"
-=======
-  JUGGLER_EICD_REPOSITORYURL: "https://github.com/eic/eicd.git"
->>>>>>> f85f375a
 
   ## We have:
   ##   - Juggler triggers eic_container on a master pipeline
